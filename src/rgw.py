--- conflicted
+++ resolved
@@ -177,10 +177,6 @@
     parser.add_argument('--synproxy', nargs=2, default=('127.0.0.1', 12345),
                         metavar=('IPADDR', 'PORT'),
                         help='SYNPROXY control endpoint')
-<<<<<<< HEAD
-=======
-
->>>>>>> de803517
     # Operation mode
     parser.add_argument('--mode', dest='mode', default='rgw', choices=['rgw', 'ces'])
 
@@ -290,7 +286,6 @@
                                         api_url          = self._config.network_api_url,
                                         datarepository   = self._datarepository,
                                         synproxy         = self._config.synproxy)
-<<<<<<< HEAD
 
     @asyncio.coroutine
     def _init_pbra(self):
@@ -303,8 +298,6 @@
 
     @asyncio.coroutine
     def _init_packet_callbacks(self):
-=======
->>>>>>> de803517
         # Create object for storing all PacketIn-related information
         self.packetcb = PacketCallbacks(network         = self._network,
                                         connectiontable = self._connectiontable,
@@ -360,31 +353,17 @@
         for ipaddr, port in self._config.dns_server_lan:
             cb_soa   = lambda x,y,z: asyncio.ensure_future(self.dnscb.dns_process_rgw_lan_soa(x,y,z))
             cb_nosoa = lambda x,y,z: asyncio.ensure_future(self.dnscb.dns_process_rgw_lan_nosoa(x,y,z))
-<<<<<<< HEAD
             transport, protocol = yield from self._loop.create_datagram_endpoint(lambda: DNSProxy(soa_list = soa_list, cb_soa = cb_soa, cb_nosoa = cb_nosoa), local_addr=(ipaddr, port))
             self._logger.info('Creating DNS Proxy endpoint @{}:{}'.format(ipaddr, port))
-=======
-            listen_obj = self._loop.create_datagram_endpoint(lambda: DNSProxy(soa_list = soa_list, cb_soa = cb_soa, cb_nosoa = cb_nosoa), local_addr=(ipaddr, port))
-            transport, protocol = yield from asyncio.ensure_future(listen_obj)
-            self._logger.info('Creating DNS LAN Proxy endpoint @{}:{}'.format(ipaddr, port))
->>>>>>> de803517
             self.dnscb.register_object('DNSProxy@{}:{}'.format(ipaddr, port), protocol)
 
         ## DNS Proxy for Local
         for ipaddr, port in self._config.dns_server_local:
             cb_soa   = lambda x,y,z: asyncio.ensure_future(self.dnscb.dns_process_rgw_lan_soa(x,y,z))
-<<<<<<< HEAD
             # Disable resolutions of non SOA domains for self generated DNS queries (i.e. HTTP proxy) - Answer with REFUSED
             cb_nosoa = lambda x,y,z: asyncio.ensure_future(self.dnscb.dns_error_response(x,y,z,rcode=dns.rcode.REFUSED))
             transport, protocol = yield from self._loop.create_datagram_endpoint(lambda: DNSProxy(soa_list = soa_list, cb_soa = cb_soa, cb_nosoa = cb_nosoa), local_addr=(ipaddr, port))
             self._logger.info('Creating DNS Proxy endpoint @{}:{}'.format(ipaddr, port))
-=======
-            #cb_nosoa = lambda x,y,z: asyncio.ensure_future(self.dnscb.dns_process_rgw_lan_nosoa(x,y,z))
-            cb_nosoa = None
-            listen_obj = self._loop.create_datagram_endpoint(lambda: DNSProxy(soa_list = soa_list, cb_soa = cb_soa, cb_nosoa = cb_nosoa), local_addr=(ipaddr, port))
-            transport, protocol = yield from asyncio.ensure_future(listen_obj)
-            self._logger.info('Creating DNS LOCAL Proxy endpoint @{}:{}'.format(ipaddr, port))
->>>>>>> de803517
             self.dnscb.register_object('DNSProxy@{}:{}'.format(ipaddr, port), protocol)
 
         # BUG: If we move this part upwards, there is misrouting of messages to dns_process_rgw_lan_soa/dns_process_rgw_lan_nosoa
